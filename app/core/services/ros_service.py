--- conflicted
+++ resolved
@@ -30,11 +30,7 @@
             )
             self._state = ServiceState.FAILURE
 
-<<<<<<< HEAD
-        self._cmd = self.__build_cmd(ros_distro, exec_type, pkg_name, ws, exec)
-=======
         self._cmd = self.__build_cmd(ros_distro, exec_type, pkg_name, exec) or ""
->>>>>>> 7b346555
 
     def __is_ros_available(self, distro: str) -> bool:
         return os.path.exists(f"/opt/ros/{distro}")
